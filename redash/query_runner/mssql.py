--- conflicted
+++ resolved
@@ -124,16 +124,12 @@
             if port != 1433:
                 server = server + ':' + str(port)
 
-<<<<<<< HEAD
-            connection = pymssql.connect(server, user, password, db)
+            connection = pymssql.connect(server=server, user=user, password=password, database=db, tds_version=tds_version)
 
             if isinstance(query, unicode):
                 encoding = connection._conn.charset
                 query = query.encode(encoding)
 
-=======
-            connection = pymssql.connect(server=server, user=user, password=password, database=db, tds_version=tds_version)
->>>>>>> 8a5a7142
             cursor = connection.cursor()
             logger.debug("SqlServer running query: %s", query)
 
